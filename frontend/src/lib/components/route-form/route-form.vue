<script setup lang="ts">
	import { computed, markRaw, nextTick, reactive, ref, toRaw, watch } from "vue";
	import Icon from "../ui/icon.vue";
	import { decodeRouteQuery, encodeRouteQuery, formatCoordinates, formatDistance, formatRouteMode, formatRouteTime, formatTypeName, isSearchId, normalizeMarkerName } from "facilmap-utils";
	import { useToasts } from "../ui/toasts/toasts.vue";
	import type { ExportFormat, FindOnMapResult, SearchResult } from "facilmap-types";
	import { getMarkerIcon, type HashQuery, MarkerLayer, RouteLayer } from "facilmap-leaflet";
	import { getZoomDestinationForRoute, flyTo, normalizeZoomDestination } from "../../utils/zoom";
	import { latLng, type LatLng } from "leaflet";
	import Draggable from "vuedraggable";
	import RouteMode from "../ui/route-mode.vue";
	import DraggableLines from "leaflet-draggable-lines";
	import { cloneDeep, throttle } from "lodash-es";
	import ElevationStats from "../ui/elevation-stats.vue";
	import ElevationPlot from "../ui/elevation-plot.vue";
	import { isMapResult } from "../../utils/search";
	import type { LineWithTags } from "../../utils/add";
	import vTooltip from "../../utils/tooltip";
	import DropdownMenu from "../ui/dropdown-menu.vue";
	import ZoomToObjectButton from "../ui/zoom-to-object-button.vue";
	import { UseAsType, type RouteDestination } from "../facil-map-context-provider/route-form-tab-context";
	import { injectContextRequired, requireClientContext, requireMapContext } from "../facil-map-context-provider/facil-map-context-provider.vue";
	import AddToMapDropdown from "../ui/add-to-map-dropdown.vue";
	import ExportDropdown from "../ui/export-dropdown.vue";
	import { useI18n } from "../../utils/i18n";
	import { mapRef, useIsMounted } from "../../utils/vue";

	type SearchSuggestion = SearchResult;
	type MapSuggestion = FindOnMapResult & { kind: "marker" };
	type Suggestion = SearchSuggestion | MapSuggestion;

	interface Destination extends RouteDestination {
		query: string;
		loadingQuery?: string;
		loadingPromise?: Promise<void>;
		loadedQuery?: string;
		searchSuggestions?: SearchSuggestion[];
		mapSuggestions?: MapSuggestion[];
		selectedSuggestion?: Suggestion;
	}

	function makeCoordDestination(latlng: LatLng) {
		const disp = formatCoordinates({ lat: latlng.lat, lon: latlng.lng });
		let suggestion = {
			lat: latlng.lat,
			lon: latlng.lng,
			display_name: disp,
			short_name: disp,
			type: "coordinates",
			id: disp
		};
		return {
			query: disp,
			loadingQuery: disp,
			loadedQuery: disp,
			selectedSuggestion: suggestion,
			searchSuggestions: [ suggestion ]
		};
	}

	function makeDestination({ query, searchSuggestions, mapSuggestions, selectedSuggestion }: { query: string; searchSuggestions?: SearchResult[]; mapSuggestions?: FindOnMapResult[]; selectedSuggestion?: SearchResult | FindOnMapResult }): Destination {
		return {
			query,
			loadedQuery: searchSuggestions || mapSuggestions ? query : undefined,
			searchSuggestions,
			mapSuggestions: mapSuggestions?.filter((result) => result.kind == "marker") as MapSuggestion[],
			selectedSuggestion: selectedSuggestion as MapSuggestion
		};
	}

	const startMarkerColour = "00ff00";
	const dragMarkerColour = "ffd700";
	const endMarkerColour = "ff0000";

	function getIcon(i: number, length: number, highlight = false) {
		return getMarkerIcon(i == 0 ? `#${startMarkerColour}` : i == length - 1 ? `#${endMarkerColour}` : `#${dragMarkerColour}`, 35, undefined, undefined, highlight);
	}

	const context = injectContextRequired();
	const client = requireClientContext(context);
	const mapContext = requireMapContext(context);

	const toasts = useToasts();
	const i18n = useI18n();

	const inputRefs = reactive(new Map<number, HTMLInputElement>());
	const submitButton = ref<HTMLButtonElement>();

	const props = withDefaults(defineProps<{
		/** If false, the route layer will be opaque and not draggable. */
		active?: boolean;
		routeKey?: string;
		showToolbar?: boolean;
		noClear?: boolean;
	}>(), {
		active: true,
		showToolbar: true
	});

	const emit = defineEmits<{
		activate: [];
		"hash-query-change": [hashQuery: HashQuery | undefined];
	}>();

	const routeObj = computed(() => props.routeKey ? client.value.routes[props.routeKey] : client.value.route);
	const hasRoute = computed(() => !!routeObj.value);

	const routeMode = ref(routeObj.value?.mode ?? "car");
	const destinations = ref<Destination[]>(routeObj.value ? (
		routeObj.value.routePoints.map((point) => makeCoordDestination(latLng(point.lat, point.lon)))
	) : (
		[{ query: "" }, { query: "" }]
	));
	const submittedQuery = ref<{ destinations: Destination[]; mode: string }>();
	const routeError = ref<string>();
	const hoverDestinationIdx = ref<number>();
	const hoverInsertIdx = ref<number>();
	const suggestionMarker = ref<MarkerLayer>();

<<<<<<< HEAD
	// TODO: Handle client.value change
	const routeLayer = new RouteLayer(client.value, props.routeKey, { weight: 7, opacity: 1, raised: true });
	routeLayer.on("click", (e) => {
		if (!props.active && !(e.originalEvent as any).ctrlKey) {
			emit("activate");
		}
=======
	const routeLayer = computed(() => {
		const layer = markRaw(new RouteLayer(client.value, props.routeId, { weight: 7, opacity: 1, raised: true }));
		layer.on("click", (e) => {
			if (!props.active && !(e.originalEvent as any).ctrlKey) {
				emit("activate");
			}
		});
		return layer;
>>>>>>> ba427846
	});

	const draggable = computed(() => {
		const draggable = markRaw(new DraggableLines(mapContext.value.components.map, {
			enableForLayer: false,
			tempMarkerOptions: () => ({
				icon: getMarkerIcon(`#${dragMarkerColour}`, 35),
				pane: "fm-raised-marker"
			}),
			plusTempMarkerOptions: () => ({
				icon: getMarkerIcon(`#${dragMarkerColour}`, 35),
				pane: "fm-raised-marker"
			}),
			dragMarkerOptions: (layer, i, length) => ({
				icon: getIcon(i, length),
				pane: "fm-raised-marker"
			})
		}));

		draggable.on({
			insert: (e: any) => {
				destinations.value.splice(e.idx, 0, makeCoordDestination(e.latlng));
				void reroute(false);
			},
			dragstart: (e: any) => {
				hoverDestinationIdx.value = e.idx;
				hoverInsertIdx.value = undefined;
				if (e.isNew)
					destinations.value.splice(e.idx, 0, makeCoordDestination(e.to));
			},
			drag: throttle((e: any) => {
				destinations.value[e.idx] = makeCoordDestination(e.to);
			}, 300),
			dragend: (e: any) => {
				destinations.value[e.idx] = makeCoordDestination(e.to);
				void reroute(false);
			},
			remove: (e: any) => {
				hoverDestinationIdx.value = undefined;
				destinations.value.splice(e.idx, 1);
				void reroute(false);
			},
			dragmouseover: (e: any) => {
				destinationMouseOver(e.idx);
			},
			dragmouseout: (e: any) => {
				destinationMouseOut(e.idx);
			},
			plusmouseover: (e: any) => {
				hoverInsertIdx.value = e.idx;
			},
			plusmouseout: (e: any) => {
				hoverInsertIdx.value = undefined;
			},
			tempmouseover: (e: any) => {
				hoverInsertIdx.value = e.idx;
			},
			tempmousemove: (e: any) => {
				if (e.idx != hoverInsertIdx.value)
					hoverInsertIdx.value = e.idx;
			},
			tempmouseout: (e: any) => {
				hoverInsertIdx.value = undefined;
			}
		} as any);

		return draggable;
	});

	const isMounted = useIsMounted();
	watch([isMounted, draggable], (v, o, onCleanup) => {
		if (isMounted.value) {
			draggable.value.enable();

			onCleanup(() => {
				draggable.value.disable();
			});
		}
	}, { immediate: true });
	watch([isMounted, routeLayer, () => mapContext.value.components.map], (v, o, onCleanup) => {
		if (isMounted.value) {
			routeLayer.value.addTo(mapContext.value.components.map);

			onCleanup(() => {
				routeLayer.value.remove();
			});
		}
	}, { immediate: true });

	watch([hasRoute, () => props.active, draggable, routeLayer], () => {
		if (hasRoute.value)
			routeLayer.value.setStyle({ opacity: props.active ? 1 : 0.35, raised: props.active });

		// Enable dragging after updating the style, since that might re-add the layer to the map
		if (props.active) {
			draggable.value.enableForLayer(routeLayer.value);
		} else {
			draggable.value.disableForLayer(routeLayer.value);
		}
	}, { immediate: true });

	const zoomDestination = computed(() => routeObj.value && getZoomDestinationForRoute(routeObj.value));

	const hashQuery = computed(() => {
		if (submittedQuery.value) {
			return {
				query: encodeRouteQuery({
					queries: submittedQuery.value.destinations.map((dest) => (getSelectedSuggestionId(dest) ?? dest.query)),
					mode: submittedQuery.value.mode
				}),
				...(zoomDestination.value ? normalizeZoomDestination(mapContext.value.components.map, zoomDestination.value) : {}),
				description: i18n.t("route-form.route-description-outer", {
					inner: i18n.t("route-form.route-description-inner", {
						destinations: submittedQuery.value.destinations.map((dest) => (getSelectedSuggestionName(dest) ?? dest.query)).join(i18n.t("route-form.route-description-inner-joiner")),
						mode: formatRouteMode(submittedQuery.value.mode)
					})
				})
			};
		} else
			return undefined;
	});

	const destinationsMeta = computed(() => destinations.value.map((destination) => ({
		isInvalid: getValidationState(destination) === false
	})));

	watch(hashQuery, (hashQuery) => {
		emit("hash-query-change", hashQuery);
	});

	watch(routeMode, () => {
		void reroute(false);
	});

	function addDestination(): void {
		destinations.value.push({
			query: ""
		});
	}

	function removeDestination(idx: number): void {
		if (destinations.value.length > 2)
			destinations.value.splice(idx, 1);
	}

	function getSelectedSuggestion(dest: Destination): Suggestion | undefined {
		if(dest.selectedSuggestion && [...(dest.searchSuggestions || []), ...(dest.mapSuggestions || [])].includes(dest.selectedSuggestion))
			return dest.selectedSuggestion;
		else if(dest.mapSuggestions && dest.mapSuggestions.length > 0 && (dest.mapSuggestions[0].similarity == 1 || (dest.searchSuggestions || []).length == 0))
			return dest.mapSuggestions[0];
		else if((dest.searchSuggestions || []).length > 0)
			return dest.searchSuggestions![0];
		else
			return undefined;
	}

	function getSelectedSuggestionId(dest: Destination): string | undefined {
		const sugg = getSelectedSuggestion(dest);
		if (!sugg)
			return undefined;

		if (isMapResult(sugg))
			return (sugg.kind == "marker" ? "m" : "l") + sugg.id;
		else
			return sugg.id;
	}

	function getSelectedSuggestionName(dest: Destination): string | undefined {
		const sugg = getSelectedSuggestion(dest);
		if (!sugg)
			return undefined;

		if (isMapResult(sugg))
			return sugg.name;
		else
			return sugg.short_name;
	}

	async function loadSuggestions(dest: Destination): Promise<void> {
		if (dest.loadingQuery == dest.query.trim()) {
			await dest.loadingPromise;
			return;
		} else if (dest.loadedQuery == dest.query.trim())
			return;

		const idx = destinations.value.indexOf(dest);
		toasts.hideToast(`fm${context.id}-route-form-suggestion-error-${idx}`);
		dest.searchSuggestions = undefined;
		dest.mapSuggestions = undefined;
		dest.selectedSuggestion = undefined;
		dest.loadingQuery = undefined;
		dest.loadingPromise = undefined;
		dest.loadedQuery = undefined;

		const query = dest.query.trim();

		if(query != "") {
			dest.loadingQuery = query;
			let resolveLoadingPromise = (): void => undefined;
			dest.loadingPromise = new Promise((resolve) => { resolveLoadingPromise = resolve; });

			try {
				const [searchResults, mapResults] = await Promise.all([
					client.value.find({ query: query }),
					(async () => {
						if (client.value.mapData) {
							const m = query.match(/^m(\d+)$/);
							if (m) {
								const marker = await client.value.getMarker({ id: Number(m[1]) });
								client.value.storeMarker(mapSlug, marker);
								return marker ? [{ kind: "marker" as const, similarity: 1, ...marker }] : [];
							} else
								return (await client.value.findOnMap({ query })).filter((res) => res.kind == "marker") as MapSuggestion[];
						}
					})()
				])

				if(query != dest.loadingQuery)
					return; // The destination has changed in the meantime

				dest.loadingQuery = undefined;
				dest.loadedQuery = query;
				dest.searchSuggestions = searchResults;
				dest.mapSuggestions = mapResults;

				if(isSearchId(query) && searchResults.length > 0 && searchResults[0].display_name) {
					if (dest.query == query)
						dest.query = searchResults[0].display_name;
					dest.loadedQuery = searchResults[0].display_name;
					dest.selectedSuggestion = searchResults[0];
				}

				if(mapResults) {
					const referencedMapResult = mapResults.find((res) => query == `m${res.id}`);
					if(referencedMapResult) {
						if (dest.query == query)
							dest.query = normalizeMarkerName(referencedMapResult.name);
						dest.loadedQuery = normalizeMarkerName(referencedMapResult.name);
						dest.selectedSuggestion = referencedMapResult;
					}
				}

				if(dest.selectedSuggestion == null)
					dest.selectedSuggestion = getSelectedSuggestion(dest);
			} catch (err: any) {
				if(query != dest.loadingQuery)
					return; // The destination has changed in the meantime

				console.warn(err.stack || err);
				toasts.showErrorToast(`fm${context.id}-route-form-suggestion-error-${idx}`, () => i18n.t("route-form.find-destination-error", { query }), err);
			} finally {
				resolveLoadingPromise();
			}
		}
	}

	function suggestionMouseOver(suggestion: Suggestion): void {
		suggestionMarker.value = markRaw((new MarkerLayer([ suggestion.lat!, suggestion.lon! ], {
			highlight: true,
			marker: {
				colour: dragMarkerColour,
				size: 35,
				icon: "",
				shape: "drop"
			}
		})).addTo(mapContext.value.components.map));
	}

	function suggestionMouseOut(): void {
		if(suggestionMarker.value) {
			suggestionMarker.value.remove();
			suggestionMarker.value = undefined;
		}
	}

	function suggestionZoom(suggestion: Suggestion): void {
		mapContext.value.components.map.flyTo([suggestion.lat!, suggestion.lon!]);
	}

	function destinationMouseOver(idx: number): void {
		const marker = routeLayer.value._draggableLines?.dragMarkers[idx];

		if (marker) {
			hoverDestinationIdx.value = idx;
			marker.setIcon(getIcon(idx, routeLayer.value._draggableLines!.dragMarkers.length, true));
		}
	}

	function destinationMouseOut(idx: number): void {
		hoverDestinationIdx.value = undefined;

		const marker = routeLayer.value._draggableLines?.dragMarkers[idx];
		if (marker) {
			void Promise.resolve().then(() => {
				// If mouseout event is directly followed by a dragend event, the marker will be removed. Only update the icon if the marker is not removed.
				if (marker["_map"])
					marker.setIcon(getIcon(idx, routeLayer.value._draggableLines!.dragMarkers.length));
			});
		}
	}

	function getValidationState(destination: Destination): boolean | null {
		if (routeError.value && destination.query.trim() == '')
			return false;
		else if (destination.loadedQuery && destination.query == destination.loadedQuery && getSelectedSuggestion(destination) == null)
			return false;
		else
			return null;
	}

	async function route(zoom: boolean, smooth = true): Promise<void> {
		reset();

		try {
			const mode = routeMode.value;

			submittedQuery.value = { destinations: cloneDeep(toRaw(destinations.value)), mode };

			await Promise.all(destinations.value.map((dest) => loadSuggestions(dest)));
			const points = destinations.value.map((dest) => getSelectedSuggestion(dest));

			submittedQuery.value = { destinations: cloneDeep(toRaw(destinations.value)), mode };

			if(points.some((point) => point == null)) {
				routeError.value = i18n.t("route-form.some-destinations-not-found");
				return;
			}

			const route = await client.value.setRoute({
				routePoints: points.map((point) => ({ lat: point!.lat!, lon: point!.lon! })),
				mode,
				routeKey: props.routeKey
			});

			if (route && zoom)
				flyTo(mapContext.value.components.map, getZoomDestinationForRoute(route), smooth);
		} catch (err: any) {
			toasts.showErrorToast(`fm${context.id}-route-form-error`, () => i18n.t("route-form.route-calculation-error"), err);
		}
	}

	async function reroute(zoom: boolean, smooth = true): Promise<void> {
		if(hasRoute.value) {
			await Promise.all(destinations.value.map((dest) => loadSuggestions(dest)));
			const points = destinations.value.map((dest) => getSelectedSuggestion(dest));

			if(!points.some((point) => point == null))
				await route(zoom, smooth);
		}
	}

	function reset(): void {
		toasts.hideToast(`fm${context.id}-route-form-error`);
		submittedQuery.value = undefined;
		routeError.value = undefined;

		if(suggestionMarker.value) {
			suggestionMarker.value.remove();
			suggestionMarker.value = undefined;
		}

		client.value.clearRoute({ routeKey: props.routeKey });
	}

	function clear(): void {
		reset();

		destinations.value = [
			{ query: "" },
			{ query: "" }
		];
	}

	function handleSubmit(event: Event): void {
		submitButton.value?.focus();
		void route(true);
	}

	const linesWithTags = computed((): LineWithTags[] | undefined => routeObj.value && [{
		routePoints: routeObj.value.routePoints,
		mode: routeObj.value.mode
	}]);

	async function getExport(format: ExportFormat): Promise<string> {
		return await client.value.exportRoute({ format });
	}

	function setQuery(query: string, zoom = true, smooth = true): void {
		clear();
		const split = decodeRouteQuery(query);
		destinations.value = split.queries.map((query) => ({ query }));
		while (destinations.value.length < 2)
			destinations.value.push({ query: "" });
		routeMode.value = split.mode ?? "car";
		void route(zoom, smooth);
	}

	function useAs(data: Parameters<typeof makeDestination>[0], as: UseAsType): void {
		let focusIdx: number;
		const dest = makeDestination(data);

		switch (as) {
			case UseAsType.BEFORE_FROM:
				destinations.value.unshift(dest);
				focusIdx = 0;
				break;

			case UseAsType.AS_FROM:
				destinations.value[0] = dest;
				focusIdx = 0;
				break;

			case UseAsType.AFTER_FROM:
				destinations.value.splice(1, 0, dest);
				focusIdx = 1;
				break;

			case UseAsType.BEFORE_TO:
				destinations.value.splice(destinations.value.length - 1, 0, dest);
				focusIdx = destinations.value.length - 1;
				break;

			case UseAsType.AS_TO:
				destinations.value[destinations.value.length - 1] = dest;
				focusIdx = destinations.value.length - 1;
				break;

			case UseAsType.AFTER_TO:
				destinations.value.push(dest);
				focusIdx = destinations.value.length - 1;
				break;
		}

		if (focusIdx != null) {
			void nextTick(() => { // New destinations are rendered
				void nextTick(() => { // New destinations have been rendered, refs are available
					inputRefs.get(focusIdx)?.focus();
				});
			});
			void reroute(true);
		}
	}

	defineExpose({
		setQuery,
		useAs,
		hasFrom: computed(() => destinations.value[0].query.trim() != ''),
		hasTo: computed(() => destinations.value[destinations.value.length - 1].query.trim() != ''),
		hasVia: computed(() => destinations.value.length > 2)
	});
</script>

<template>
	<div class="fm-route-form">
		<form action="javascript:" @submit.prevent="handleSubmit">
			<Draggable
				v-model="destinations"
				handle=".fm-drag-handle"
				@end="reroute(true)"
				:itemKey="(destination: any) => destinations.indexOf(destination)"
			>
				<template #item="{ element: destination, index: idx }">
					<div class="destination" :class="{ active: hoverDestinationIdx == idx }">
						<hr class="fm-route-form-hover-insert" :class="{ active: hoverInsertIdx === idx }"/>
						<div
							class="input-group"
							@mouseenter="destinationMouseOver(idx)"
							@mouseleave="destinationMouseOut(idx)"
						>
							<span class="input-group-text px-2">
								<a href="javascript:" class="fm-drag-handle" @contextmenu.prevent>
									<Icon icon="resize-vertical" :alt="i18n.t('route-form.reorder-alt')"></Icon>
								</a>
							</span>
							<input
								class="form-control"
								v-model="destination.query"
								:placeholder="idx == 0 ? i18n.t('route-form.from-placeholder') : idx == destinations.length-1 ? i18n.t('route-form.to-placeholder') : i18n.t('route-form.via-placeholder')"
								:tabindex="idx+1"
								:class="{
									'is-invalid': destinationsMeta[idx].isInvalid,
									'fm-autofocus': idx === 0
								}"
								@blur="loadSuggestions(destination)"
								:ref="mapRef(inputRefs, idx)"
							/>
							<template v-if="destination.query.trim() != ''">
								<DropdownMenu
									menuClass="fm-route-form-suggestions"
									noWrapper
									@update:isOpen="$event && loadSuggestions(destination)"
									:isLoading="!destination.searchSuggestions && !destination.mapSuggestions"
								>
									<template v-for="suggestion in destination.mapSuggestions" :key="suggestion.id">
										<li
											@mouseenter="suggestionMouseOver(suggestion)"
											@mouseleave="suggestionMouseOut()"
										>
											<a
												href="javascript:"
												class="dropdown-item fm-route-form-suggestions-zoom"
												:class="{ active: suggestion === getSelectedSuggestion(destination) }"
												@click.capture.stop.prevent="suggestionZoom(suggestion)"
											><Icon icon="zoom-in" :alt="i18n.t('route-form.zoom-alt')"></Icon></a>

											<a
												href="javascript:"
												class="dropdown-item"
												:class="{ active: suggestion === getSelectedSuggestion(destination) }"
												@click="destination.selectedSuggestion = suggestion; reroute(true)"
											>{{suggestion.name}} ({{formatTypeName(client.types[suggestion.typeId].name)}})</a>
										</li>
									</template>

									<li v-if="(destination.searchSuggestions || []).length > 0 && (destination.mapSuggestions || []).length > 0">
										<hr class="dropdown-divider fm-route-form-suggestions-divider">
									</li>

									<template v-for="suggestion in destination.searchSuggestions" :key="suggestion.id">
										<li
											@mouseenter="suggestionMouseOver(suggestion)"
											@mouseleave="suggestionMouseOut()"
										>
											<a
												href="javascript:"
												class="dropdown-item fm-route-form-suggestions-zoom"
												:class="{ active: suggestion === getSelectedSuggestion(destination) }"
												@click.capture.stop.prevent="suggestionZoom(suggestion)"
											><Icon icon="zoom-in" :alt="i18n.t('route-form.zoom-alt')"></Icon></a>
											<a
												href="javascript:"
												class="dropdown-item"
												:class="{ active: suggestion === getSelectedSuggestion(destination) }"
												@click="destination.selectedSuggestion = suggestion; reroute(true)"
											>{{suggestion.display_name}}<span v-if="suggestion.type"> ({{suggestion.type}})</span></a>
										</li>
									</template>
								</DropdownMenu>
							</template>
							<button
								v-if="destinations.length > 2"
								type="button"
								class="btn btn-secondary"
								@click="removeDestination(idx); reroute(false)"
								v-tooltip.right="i18n.t('route-form.remove-destination-tooltip')"
							>
								<Icon icon="minus" :alt="i18n.t('route-form.remove-destination-alt')" size="1.0em"></Icon>
							</button>
						</div>
					</div>
				</template>
				<template #footer>
					<hr class="fm-route-form-hover-insert" :class="{ active: hoverInsertIdx === destinations.length }"/>
				</template>
			</draggable>

			<div class="btn-toolbar">
				<button
					type="button"
					class="btn btn-secondary"
					@click="addDestination()"
					v-tooltip.bottom="i18n.t('route-form.add-destination-tooltip')"
					:tabindex="destinations.length+1"
				>
					<Icon icon="plus" :alt="i18n.t('route-form.add-destination-alt')"></Icon>
				</button>

				<RouteMode v-if="context.settings.routing" v-model="routeMode" :tabindex="destinations.length+2" tooltip-placement="bottom"></RouteMode>

				<button
					type="submit"
					class="btn btn-primary flex-grow-1"
					:tabindex="destinations.length+7"
					ref="submitButton"
				>{{i18n.t("route-form.submit")}}</button>
				<button
					v-if="hasRoute && !props.noClear"
					type="button"
					class="btn btn-secondary"
					:tabindex="destinations.length+8"
					@click="reset()"
					v-tooltip.right="i18n.t('route-form.clear-route-tooltip')"
				>
					<Icon icon="remove" :alt="i18n.t('route-form.clear-route-alt')"></Icon>
				</button>
			</div>

			<template v-if="routeError">
				<hr />

				<div class="alert alert-danger">{{routeError}}</div>
			</template>

			<template v-if="routeObj">
				<hr />

				<dl class="fm-search-box-dl">
					<dt>{{i18n.t("route-form.distance")}}</dt>
					<dd>{{formatDistance(routeObj.distance)}} <span v-if="routeObj.time != null">({{formatRouteTime(routeObj.time, routeObj.mode)}})</span></dd>

					<template v-if="routeObj.ascent != null">
						<dt>{{i18n.t("route-form.ascent-descent")}}</dt>
						<dd><ElevationStats :route="routeObj"></ElevationStats></dd>
					</template>
				</dl>

				<ElevationPlot :route="routeObj" v-if="routeObj.ascent != null"></ElevationPlot>

				<div v-if="showToolbar && !client.readonly" class="btn-toolbar" role="group">
					<ZoomToObjectButton
						v-if="zoomDestination"
						:label="i18n.t('route-form.zoom-to-object-label')"
						size="sm"
						:destination="zoomDestination"
					></ZoomToObjectButton>

					<AddToMapDropdown
						:lines="linesWithTags"
						size="sm"
						isSingle
					></AddToMapDropdown>

					<ExportDropdown
						:filename="i18n.t('route-form.export-filename')"
						:getExport="getExport"
						size="sm"
					></ExportDropdown>
				</div>
			</template>
		</form>
	</div>
</template>

<style lang="scss">
	.fm-route-form {
		display: flex;
		flex-direction: column;
		min-height: 0;
		flex-grow: 1;

		form {
			display: flex;
			flex-direction: column;
			flex-grow: 1;
		}

		.destination.active .input-group {
			box-shadow: 0 0 3px;
			border-radius: 0.25rem;
		}

		.destination:first-child {
			margin-top: calc(-0.5rem + 2px); // Offset space of first fm-route-form-hover-insert
		}

		&#{&} hr.fm-route-form-hover-insert {
			margin: 0.1rem -0.5rem;
			width: auto;
			border-width: 2px;
			border-color: inherit;
			border-top-style: dashed;

			&:not(.active) {
				border-color: transparent;
			}
		}

		.fm-elevation-plot {
			margin-bottom: 0.5rem;
		}
	}

	.dropdown-menu.fm-route-form-suggestions.show {
		opacity: 0.6;

		> li {
			display: flex;

			> :nth-child(2) {
				flex-grow: 1;
			}
		}

		.dropdown-item {
			width: auto;
			padding: 0.25rem 0.75rem 0.25rem 0.25rem;

			&.fm-route-form-suggestions-zoom {
				padding: 0.25rem 0.25rem 0.25rem 0.75rem;
			}
		}
	}
</style><|MERGE_RESOLUTION|>--- conflicted
+++ resolved
@@ -117,23 +117,14 @@
 	const hoverInsertIdx = ref<number>();
 	const suggestionMarker = ref<MarkerLayer>();
 
-<<<<<<< HEAD
-	// TODO: Handle client.value change
-	const routeLayer = new RouteLayer(client.value, props.routeKey, { weight: 7, opacity: 1, raised: true });
-	routeLayer.on("click", (e) => {
-		if (!props.active && !(e.originalEvent as any).ctrlKey) {
-			emit("activate");
-		}
-=======
 	const routeLayer = computed(() => {
-		const layer = markRaw(new RouteLayer(client.value, props.routeId, { weight: 7, opacity: 1, raised: true }));
+		const layer = markRaw(new RouteLayer(client.value, props.routeKey, { weight: 7, opacity: 1, raised: true }));
 		layer.on("click", (e) => {
 			if (!props.active && !(e.originalEvent as any).ctrlKey) {
 				emit("activate");
 			}
 		});
 		return layer;
->>>>>>> ba427846
 	});
 
 	const draggable = computed(() => {
