--- conflicted
+++ resolved
@@ -43,7 +43,6 @@
     "marked": "^4.3.0"
   },
   "devDependencies": {
-<<<<<<< HEAD
     "@types/cheerio": "^0.22.31",
     "@types/dompurify": "^3.0.1",
     "@types/jest": "^29.5.0",
@@ -53,25 +52,10 @@
     "@types/marked": "^4.0.8",
     "@typescript-eslint/eslint-plugin": "^5.57.1",
     "@typescript-eslint/parser": "^5.57.1",
-    "eslint": "^8.37.0",
+    "eslint": "^8.49.0",
     "jest": "^29.5.0",
     "rimraf": "^4.4.1",
     "ts-jest": "^29.1.0",
-    "typescript": "^5.0.3"
-=======
-    "@types/cheerio": "^0.22.29",
-    "@types/dompurify": "^2.2.1",
-    "@types/jest": "^26.0.21",
-    "@types/jquery": "^3.5.5",
-    "@types/linkifyjs": "^2.1.3",
-    "@types/marked": "^2.0.3",
-    "@typescript-eslint/eslint-plugin": "^4.24.0",
-    "@typescript-eslint/parser": "^4.24.0",
-    "eslint": "^8.49.0",
-    "jest": "^26.6.3",
-    "rimraf": "^3.0.2",
-    "ts-jest": "^26.5.4",
     "typescript": "^5.2.2"
->>>>>>> a87fa429
   }
 }