--- conflicted
+++ resolved
@@ -74,11 +74,7 @@
 
 	registerSocketHandlers() {
 		for (const i of Object.keys(this.socketHandlers) as Array<keyof SocketHandlers>) {
-<<<<<<< HEAD
-			this.socket.on(i, async (data: any, callback: any) => {
-=======
 			this.socket.on(i, async (data: any, callback: any): Promise<void> => {
->>>>>>> a87fa429
 				try {
 					const res = await this.socketHandlers[i](data);
 
