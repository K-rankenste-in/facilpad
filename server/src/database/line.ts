--- conflicted
+++ resolved
@@ -1,25 +1,12 @@
-<<<<<<< HEAD
 import { type CreationAttributes, type CreationOptional, DataTypes, type ForeignKey, type HasManyGetAssociationsMixin, type InferAttributes, type InferCreationAttributes, Model, Op } from "sequelize";
 import type { BboxWithZoom, ID, Latitude, Line, ExtraInfo, Longitude, PadId, Point, Route, TrackPoint, CRU } from "facilmap-types";
 import Database from "./database.js";
-import { type BboxWithExcept, createModel, dataDefinition, type DataModel, getDefaultIdType, getLatType, getLonType, getPosType, getVirtualLatType, getVirtualLonType, makeBboxCondition, makeNotNullForeignKey } from "./helpers.js";
+import { type BboxWithExcept, createModel, dataDefinition, type DataModel, getDefaultIdType, getLatType, getLonType, getPosType, getVirtualLatType, getVirtualLonType, makeNotNullForeignKey } from "./helpers.js";
 import { chunk, groupBy, isEqual, mapValues, omit } from "lodash-es";
 import { calculateRouteForLine } from "../routing/routing.js";
 import type { PadModel } from "./pad";
 import type { Point as GeoJsonPoint } from "geojson";
 import type { TypeModel } from "./type";
-=======
-import { CreationAttributes, CreationOptional, DataTypes, ForeignKey, HasManyGetAssociationsMixin, InferAttributes, InferCreationAttributes, Model, Op } from "sequelize";
-import { BboxWithZoom, ID, Latitude, Line, LineCreate, ExtraInfo, LineUpdate, Longitude, PadId, Point, Route, TrackPoint } from "facilmap-types";
-import Database from "./database";
-import { BboxWithExcept, createModel, dataDefinition, DataModel, getDefaultIdType, getLatType, getLonType, getPosType, getVirtualLatType, getVirtualLonType, makeNotNullForeignKey, validateColour } from "./helpers";
-import { groupBy, isEqual, mapValues, omit } from "lodash";
-import { wrapAsync } from "../utils/streams";
-import { calculateRouteForLine } from "../routing/routing";
-import { PadModel } from "./pad";
-import { Point as GeoJsonPoint } from "geojson";
-import { TypeModel } from "./type";
->>>>>>> 9e2d259f
 
 export type LineWithTrackPoints = Line & {
 	trackPoints: TrackPoint[];
@@ -303,7 +290,6 @@
 		return oldLine;
 	}
 
-<<<<<<< HEAD
 	async* getLinePointsForPad(padId: PadId, bboxWithZoom: BboxWithZoom & BboxWithExcept): AsyncGenerator<{ id: ID; trackPoints: TrackPoint[] }, void, void> {
 		const lines = await this.LineModel.findAll({ attributes: ["id"], where: { padId } });
 		const chunks = chunk(lines.map((line) => line.id), 50000);
@@ -315,7 +301,7 @@
 							zoom: { [Op.lte]: bboxWithZoom.zoom },
 							lineId: { [Op.in]: lineIds }
 						},
-						makeBboxCondition(bboxWithZoom)
+						this._db.helpers.makeBboxCondition(bboxWithZoom)
 					]
 				},
 				attributes: ["pos", "lat", "lon", "ele", "zoom", "idx", "lineId"]
@@ -323,27 +309,6 @@
 
 			for (const [key, val] of Object.entries(groupBy(linePoints, "lineId"))) {
 				yield {
-=======
-	getLinePointsForPad(padId: PadId, bboxWithZoom: BboxWithZoom & BboxWithExcept): Highland.Stream<{ id: ID; trackPoints: TrackPoint[] }> {
-		return this._db.helpers._toStream(async () => await this.LineModel.findAll({ attributes: ["id"], where: { padId } }))
-			.map((line) => line.id)
-			.batch(50000)
-			.flatMap(wrapAsync(async (lineIds) => {
-				const linePoints = await this.LinePointModel.findAll({
-					where: {
-						[Op.and]: [
-							{
-								zoom: { [Op.lte]: bboxWithZoom.zoom },
-								lineId: { [Op.in]: lineIds }
-							},
-							this._db.helpers.makeBboxCondition(bboxWithZoom)
-						]
-					},
-					attributes: ["pos", "lat", "lon", "ele", "zoom", "idx", "lineId"]
-				});
-
-				return Object.entries(groupBy(linePoints, "lineId")).map(([key, val]) => ({
->>>>>>> 9e2d259f
 					id: Number(key),
 					trackPoints: val.map((p) => omit(p.toJSON(), ["lineId", "pos"]))
 				};
