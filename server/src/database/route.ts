<<<<<<< HEAD
import { generateRandomId } from "../utils/utils.js";
import { DataTypes, Model, Op, WhereOptions } from "sequelize";
import Database from "./database.js";
import { BboxWithZoom, ID, Latitude, Longitude, PadId, Point, Route, RouteMode, TrackPoint } from "facilmap-types";
import { BboxWithExcept, getPosType, getVirtualLatType, getVirtualLonType, makeBboxCondition } from "./helpers.js";
import { calculateRouteForLine } from "../routing/routing.js";
import { omit } from "lodash-es";

const updateTimes: Record<string, number> = {};

function createRoutePointModel() {
	return class RoutePointModel extends Model {
		declare routeId: string;
		declare lat: Latitude;
		declare lon: Longitude;
		declare zoom: number;
		declare idx: number;
		declare ele: number | null;
		declare toJSON: () => TrackPoint;
	};
=======
import { generateRandomId } from "../utils/utils";
import { DataTypes, InferAttributes, InferCreationAttributes, Model, Op, WhereOptions } from "sequelize";
import Database from "./database";
import { BboxWithZoom, ID, Latitude, Longitude, PadId, Point, Route, RouteMode, TrackPoint } from "facilmap-types";
import { BboxWithExcept, createModel, getPosType, getVirtualLatType, getVirtualLonType, makeBboxCondition } from "./helpers";
import { calculateRouteForLine } from "../routing/routing";
import { omit } from "lodash";
import { Point as GeoJsonPoint } from "geojson";

const updateTimes: Record<string, number> = {};

interface RoutePointModel extends Model<InferAttributes<RoutePointModel>, InferCreationAttributes<RoutePointModel>> {
	routeId: string;
	lat: Latitude;
	lon: Longitude;
	pos: GeoJsonPoint;
	zoom: number;
	idx: number;
	ele: number | null;
	toJSON: () => TrackPoint;
>>>>>>> a87fa429
}

export interface RouteWithId extends Route {
	id: string;
}

export default class DatabaseRoutes {

	private RoutePointModel = createModel<RoutePointModel>();

	_db: Database;

	constructor(database: Database) {
		this._db = database;

		this.RoutePointModel.init({
			routeId: { type: DataTypes.STRING, allowNull: false },
			lat: getVirtualLatType(),
			lon: getVirtualLonType(),
			pos: getPosType(),
			zoom: { type: DataTypes.INTEGER.UNSIGNED, allowNull: false, validate: { min: 1, max: 20 } },
			idx: { type: DataTypes.INTEGER.UNSIGNED, allowNull: false },
			ele: { type: DataTypes.INTEGER, allowNull: true }
		}, {
			sequelize: this._db._conn,
			indexes: [
				{ fields: [ "routeId", "zoom" ] }
				// pos index is created in migration
			],
			modelName: "RoutePoint"
		});
	}

	async getRoutePoints(routeId: string, bboxWithZoom?: BboxWithZoom & BboxWithExcept, getCompleteBasicRoute = false): Promise<TrackPoint[]> {
		const cond: WhereOptions = {
			routeId,
			...(!bboxWithZoom ? {} : {
				[Op.or]: [
					{ [Op.and]: [ makeBboxCondition(bboxWithZoom), { zoom: { [Op.lte]: bboxWithZoom.zoom } } ] },
					...(!getCompleteBasicRoute ? [] : [
						{ zoom: { [Op.lte]: 5 } }
					])
				]
			})
		};

		return (await this.RoutePointModel.findAll({
			where: cond,
			attributes: [ "pos", "lat", "lon", "idx", "ele"],
			order: [[ "idx", "ASC" ]]
		})).map((point) => omit(point.toJSON(), ["pos"]) as TrackPoint);
	}

	async generateRouteId(): Promise<string> {
		// TODO: Check if exists
		return generateRandomId(20);
	}

	async createRoute(routePoints: Point[], mode: RouteMode): Promise<RouteWithId | undefined> {
		const routeId = await this.generateRouteId();
		return await this.updateRoute(routeId, routePoints, mode, true);
	}

	async updateRoute(routeId: string, routePoints: Point[], mode: RouteMode, _noClear = false): Promise<RouteWithId | undefined> {
		const thisTime = Date.now();
		updateTimes[routeId] = thisTime;

		const routeInfoP = calculateRouteForLine({ mode, routePoints });
		routeInfoP.catch(() => null); // Avoid unhandled promise error (https://stackoverflow.com/a/59062117/242365)

		if(!_noClear)
			await this.deleteRoute(routeId, true);

		if(thisTime != updateTimes[routeId])
			return;

		await this.RoutePointModel.destroy({
			where: { routeId }
		});

		if(thisTime != updateTimes[routeId])
			return;

		const routeInfo = await routeInfoP;

		if(thisTime != updateTimes[routeId])
			return;

		const create = [ ];
		for(const trackPoint of routeInfo.trackPoints) {
			create.push({ ...trackPoint, routeId: routeId });
		}

		await this._db.helpers._bulkCreateInBatches(this.RoutePointModel, create);

		if(thisTime != updateTimes[routeId])
			return;

		return {
			id: routeId,
			routePoints,
			mode,
			...routeInfo
		};
	}

	async lineToRoute(routeId: string | undefined, padId: PadId, lineId: ID): Promise<RouteWithId | undefined> {
		const clear = !!routeId;

		if (!routeId)
			routeId = await this.generateRouteId();

		const thisTime = Date.now();
		updateTimes[routeId] = thisTime;

		if(clear) {
			await this.RoutePointModel.destroy({
				where: { routeId }
			});
		}

		if(thisTime != updateTimes[routeId])
			return;

		const line = await this._db.lines.getLine(padId, lineId);
		const linePoints = await this._db.lines.getAllLinePoints(lineId);

		if(thisTime != updateTimes[routeId])
			return;

		const create = [];
		for(const linePoint of linePoints) {
			create.push({
				routeId,
				lat: linePoint.lat,
				lon: linePoint.lon,
				ele: linePoint.ele,
				zoom: linePoint.zoom,
				idx: linePoint.idx
			});
		}

		await this._db.helpers._bulkCreateInBatches(this.RoutePointModel, create);

		if(thisTime != updateTimes[routeId])
			return;

		return {
			id: routeId,
			mode: line.mode,
			routePoints: line.routePoints,
			trackPoints: linePoints,
			distance: line.distance,
			time: line.time,
			ascent: line.ascent,
			descent: line.descent,
			extraInfo: line.extraInfo,
			top: line.top,
			left: line.left,
			bottom: line.bottom,
			right: line.right
		};
	}

	async deleteRoute(routeId: string, _noConcurrencyCheck = false): Promise<void> {
		if (!_noConcurrencyCheck)
			updateTimes[routeId] = Date.now();

		await this.RoutePointModel.destroy({
			where: {
				routeId
			}
		});
	}

	async getRoutePointsByIdx(routeId: string, indexes: number[]): Promise<TrackPoint[]> {
		const data = await this.RoutePointModel.findAll({
			where: { routeId, idx: indexes },
			attributes: [ "pos", "lat", "lon", "idx", "ele" ],
			order: [[ "idx", "ASC" ]]
		});
		return data.map((d) => omit(d.toJSON(), ["pos"]) as TrackPoint);
	}

	async getAllRoutePoints(routeId: string): Promise<TrackPoint[]> {
		const data = await this.RoutePointModel.findAll({
			where: {routeId},
			attributes: [ "pos", "lat", "lon", "idx", "ele", "zoom"]
		});
		return data.map((d) => omit(d.toJSON(), ["pos"]) as TrackPoint);
	}

}<|MERGE_RESOLUTION|>--- conflicted
+++ resolved
@@ -1,31 +1,9 @@
-<<<<<<< HEAD
 import { generateRandomId } from "../utils/utils.js";
-import { DataTypes, Model, Op, WhereOptions } from "sequelize";
+import { DataTypes, InferAttributes, InferCreationAttributes, Model, Op, WhereOptions, WhereOptions } from "sequelize";
 import Database from "./database.js";
 import { BboxWithZoom, ID, Latitude, Longitude, PadId, Point, Route, RouteMode, TrackPoint } from "facilmap-types";
-import { BboxWithExcept, getPosType, getVirtualLatType, getVirtualLonType, makeBboxCondition } from "./helpers.js";
+import { BboxWithExcept, createModel, getPosType, getVirtualLatType, getVirtualLonType, makeBboxCondition } from "./helpers.js";
 import { calculateRouteForLine } from "../routing/routing.js";
-import { omit } from "lodash-es";
-
-const updateTimes: Record<string, number> = {};
-
-function createRoutePointModel() {
-	return class RoutePointModel extends Model {
-		declare routeId: string;
-		declare lat: Latitude;
-		declare lon: Longitude;
-		declare zoom: number;
-		declare idx: number;
-		declare ele: number | null;
-		declare toJSON: () => TrackPoint;
-	};
-=======
-import { generateRandomId } from "../utils/utils";
-import { DataTypes, InferAttributes, InferCreationAttributes, Model, Op, WhereOptions } from "sequelize";
-import Database from "./database";
-import { BboxWithZoom, ID, Latitude, Longitude, PadId, Point, Route, RouteMode, TrackPoint } from "facilmap-types";
-import { BboxWithExcept, createModel, getPosType, getVirtualLatType, getVirtualLonType, makeBboxCondition } from "./helpers";
-import { calculateRouteForLine } from "../routing/routing";
 import { omit } from "lodash";
 import { Point as GeoJsonPoint } from "geojson";
 
@@ -40,7 +18,6 @@
 	idx: number;
 	ele: number | null;
 	toJSON: () => TrackPoint;
->>>>>>> a87fa429
 }
 
 export interface RouteWithId extends Route {
