<<<<<<< HEAD
import { generateRandomId } from "../utils/utils.js";
import { DataTypes, type InferAttributes, type InferCreationAttributes, Model, Op, type WhereOptions } from "sequelize";
import Database from "./database.js";
import type { BboxWithZoom, ID, Latitude, Longitude, PadId, Point, Route, RouteMode, TrackPoint } from "facilmap-types";
import { type BboxWithExcept, createModel, getPosType, getVirtualLatType, getVirtualLonType, makeBboxCondition } from "./helpers.js";
import { calculateRouteForLine } from "../routing/routing.js";
import { omit } from "lodash-es";
import type { Point as GeoJsonPoint } from "geojson";
=======
import { generateRandomId } from "../utils/utils";
import { DataTypes, InferAttributes, InferCreationAttributes, Model, Op, WhereOptions } from "sequelize";
import Database from "./database";
import { BboxWithZoom, ID, Latitude, Longitude, PadId, Point, Route, RouteMode, TrackPoint } from "facilmap-types";
import { BboxWithExcept, createModel, getPosType, getVirtualLatType, getVirtualLonType } from "./helpers";
import { calculateRouteForLine } from "../routing/routing";
import { omit } from "lodash";
import { Point as GeoJsonPoint } from "geojson";
>>>>>>> 9e2d259f

const updateTimes: Record<string, number> = {};

interface RoutePointModel extends Model<InferAttributes<RoutePointModel>, InferCreationAttributes<RoutePointModel>> {
	routeId: string;
	lat: Latitude;
	lon: Longitude;
	pos: GeoJsonPoint;
	zoom: number;
	idx: number;
	ele: number | null;
	toJSON: () => TrackPoint;
}

export interface RouteWithId extends Route {
	id: string;
}

export default class DatabaseRoutes {

	private RoutePointModel = createModel<RoutePointModel>();

	_db: Database;

	constructor(database: Database) {
		this._db = database;

		this.RoutePointModel.init({
			routeId: { type: DataTypes.STRING, allowNull: false },
			lat: getVirtualLatType(),
			lon: getVirtualLonType(),
			pos: getPosType(),
			zoom: { type: DataTypes.INTEGER.UNSIGNED, allowNull: false, validate: { min: 1, max: 20 } },
			idx: { type: DataTypes.INTEGER.UNSIGNED, allowNull: false },
			ele: {
				type: DataTypes.INTEGER,
				allowNull: true,
				set: function(this: RoutePointModel, v: number | null) {
					// Round number to avoid integer column error in Postgres
					this.setDataValue("ele", v != null ? Math.round(v) : v);
				}
			}
		}, {
			sequelize: this._db._conn,
			indexes: [
				{ fields: [ "routeId", "zoom" ] }
				// pos index is created in migration
			],
			modelName: "RoutePoint"
		});
	}

	async getRoutePoints(routeId: string, bboxWithZoom?: BboxWithZoom & BboxWithExcept, getCompleteBasicRoute = false): Promise<TrackPoint[]> {
		const cond: WhereOptions = {
			routeId,
			...(!bboxWithZoom ? {} : {
				[Op.or]: [
					{ [Op.and]: [ this._db.helpers.makeBboxCondition(bboxWithZoom), { zoom: { [Op.lte]: bboxWithZoom.zoom } } ] },
					...(!getCompleteBasicRoute ? [] : [
						{ zoom: { [Op.lte]: 5 } }
					])
				]
			})
		};

		return (await this.RoutePointModel.findAll({
			where: cond,
			attributes: [ "pos", "lat", "lon", "idx", "ele"],
			order: [[ "idx", "ASC" ]]
		})).map((point) => omit(point.toJSON(), ["pos"]) as TrackPoint);
	}

	async generateRouteId(): Promise<string> {
		// TODO: Check if exists
		return generateRandomId(20);
	}

	async createRoute(routePoints: Point[], mode: RouteMode): Promise<RouteWithId | undefined> {
		const routeId = await this.generateRouteId();
		return await this.updateRoute(routeId, routePoints, mode, true);
	}

	async updateRoute(routeId: string, routePoints: Point[], mode: RouteMode, _noClear = false): Promise<RouteWithId | undefined> {
		const thisTime = Date.now();
		updateTimes[routeId] = thisTime;

		const routeInfoP = calculateRouteForLine({ mode, routePoints });
		routeInfoP.catch(() => null); // Avoid unhandled promise error (https://stackoverflow.com/a/59062117/242365)

		if(!_noClear)
			await this.deleteRoute(routeId, true);

		if(thisTime != updateTimes[routeId])
			return;

		await this.RoutePointModel.destroy({
			where: { routeId }
		});

		if(thisTime != updateTimes[routeId])
			return;

		const routeInfo = await routeInfoP;

		if(thisTime != updateTimes[routeId])
			return;

		const create = [ ];
		for(const trackPoint of routeInfo.trackPoints) {
			create.push({ ...trackPoint, routeId: routeId });
		}

		await this._db.helpers._bulkCreateInBatches(this.RoutePointModel, create);

		if(thisTime != updateTimes[routeId])
			return;

		return {
			id: routeId,
			routePoints,
			mode,
			...routeInfo
		};
	}

	async lineToRoute(routeId: string | undefined, padId: PadId, lineId: ID): Promise<RouteWithId | undefined> {
		const clear = !!routeId;

		if (!routeId)
			routeId = await this.generateRouteId();

		const thisTime = Date.now();
		updateTimes[routeId] = thisTime;

		if(clear) {
			await this.RoutePointModel.destroy({
				where: { routeId }
			});
		}

		if(thisTime != updateTimes[routeId])
			return;

		const line = await this._db.lines.getLine(padId, lineId);
		const linePoints = await this._db.lines.getAllLinePoints(lineId);

		if(thisTime != updateTimes[routeId])
			return;

		const create = [];
		for(const linePoint of linePoints) {
			create.push({
				routeId,
				lat: linePoint.lat,
				lon: linePoint.lon,
				ele: linePoint.ele,
				zoom: linePoint.zoom,
				idx: linePoint.idx
			});
		}

		await this._db.helpers._bulkCreateInBatches(this.RoutePointModel, create);

		if(thisTime != updateTimes[routeId])
			return;

		return {
			id: routeId,
			mode: line.mode,
			routePoints: line.routePoints,
			trackPoints: linePoints,
			distance: line.distance,
			time: line.time ?? undefined,
			ascent: line.ascent ?? undefined,
			descent: line.descent ?? undefined,
			extraInfo: line.extraInfo ?? undefined,
			top: line.top,
			left: line.left,
			bottom: line.bottom,
			right: line.right
		};
	}

	async deleteRoute(routeId: string, _noConcurrencyCheck = false): Promise<void> {
		if (!_noConcurrencyCheck)
			updateTimes[routeId] = Date.now();

		await this.RoutePointModel.destroy({
			where: {
				routeId
			}
		});
	}

	async getRoutePointsByIdx(routeId: string, indexes: number[]): Promise<TrackPoint[]> {
		const data = await this.RoutePointModel.findAll({
			where: { routeId, idx: indexes },
			attributes: [ "pos", "lat", "lon", "idx", "ele" ],
			order: [[ "idx", "ASC" ]]
		});
		return data.map((d) => omit(d.toJSON(), ["pos"]) as TrackPoint);
	}

	async getAllRoutePoints(routeId: string): Promise<TrackPoint[]> {
		const data = await this.RoutePointModel.findAll({
			where: {routeId},
			attributes: [ "pos", "lat", "lon", "idx", "ele", "zoom"]
		});
		return data.map((d) => omit(d.toJSON(), ["pos"]) as TrackPoint);
	}

}<|MERGE_RESOLUTION|>--- conflicted
+++ resolved
@@ -1,22 +1,11 @@
-<<<<<<< HEAD
 import { generateRandomId } from "../utils/utils.js";
 import { DataTypes, type InferAttributes, type InferCreationAttributes, Model, Op, type WhereOptions } from "sequelize";
 import Database from "./database.js";
 import type { BboxWithZoom, ID, Latitude, Longitude, PadId, Point, Route, RouteMode, TrackPoint } from "facilmap-types";
-import { type BboxWithExcept, createModel, getPosType, getVirtualLatType, getVirtualLonType, makeBboxCondition } from "./helpers.js";
+import { type BboxWithExcept, createModel, getPosType, getVirtualLatType, getVirtualLonType } from "./helpers.js";
 import { calculateRouteForLine } from "../routing/routing.js";
 import { omit } from "lodash-es";
 import type { Point as GeoJsonPoint } from "geojson";
-=======
-import { generateRandomId } from "../utils/utils";
-import { DataTypes, InferAttributes, InferCreationAttributes, Model, Op, WhereOptions } from "sequelize";
-import Database from "./database";
-import { BboxWithZoom, ID, Latitude, Longitude, PadId, Point, Route, RouteMode, TrackPoint } from "facilmap-types";
-import { BboxWithExcept, createModel, getPosType, getVirtualLatType, getVirtualLonType } from "./helpers";
-import { calculateRouteForLine } from "../routing/routing";
-import { omit } from "lodash";
-import { Point as GeoJsonPoint } from "geojson";
->>>>>>> 9e2d259f
 
 const updateTimes: Record<string, number> = {};
 
