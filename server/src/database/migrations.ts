<<<<<<< HEAD
import { clone, generateRandomId, promiseProps } from "../utils/utils.js";
import { streamEachPromise } from "../utils/streams.js";
import Sequelize, { DataTypes } from "sequelize";
import { isEqual } from "lodash-es";
import Database from "./database.js";
import { PadModel } from "./pad.js";
import { Line, Marker } from "facilmap-types";
import { LinePointModel } from "./line.js";
import { getElevationForPoints } from "../elevation.js";
=======
import { clone, generateRandomId, promiseProps } from "../utils/utils";
import { streamEachPromise } from "../utils/streams";
import Sequelize, { CreationAttributes, DataTypes } from "sequelize";
import { isEqual } from "lodash";
import Database from "./database";
import { PadModel } from "./pad";
import { Line, Marker } from "facilmap-types";
import { LineModel, LinePointModel } from "./line";
import { getElevationForPoints } from "../elevation";
>>>>>>> a87fa429

const Op = Sequelize.Op;

export default class DatabaseMigrations {

	_db: Database;

	constructor(database: Database) {
		this._db = database;
	}

	async _runMigrations(): Promise<void> {
		await this._renameColMigrations();
		await this._changeColMigrations();
		await this._addColMigrations();
		await this._dropdownKeyMigration();
		await this._elevationMigration();
		await this._legendMigration();
		await this._bboxMigration();
		await this._spatialMigration();
	}


	/** Run any migrations that rename columns */
	async _renameColMigrations(): Promise<void> {
		const queryInterface = this._db._conn.getQueryInterface();

		const lineAttrs = await queryInterface.describeTable('Lines');

		// Rename Line.points to Line.routePoints
		if(lineAttrs.points) {
			await queryInterface.renameColumn('Lines', 'points', 'routePoints');
		}

		// Change routing type "shortest" / "fastest" to "car", add type "track"
		if(lineAttrs.mode.type.indexOf("shortest") != -1)
			await this._db.lines.LineModel.update({ mode: "car" }, { where: { mode: { [Op.in]: [ "fastest", "shortest" ] } } });


		const padAttrs = await queryInterface.describeTable('Pads');

		// Rename writeId to adminId
		if(!padAttrs.adminId) {
			const Pad = this._db.pads.PadModel;
			await queryInterface.renameColumn('Pads', 'writeId', 'adminId');
			await queryInterface.addColumn('Pads', 'writeId', Pad.rawAttributes.writeId);

			const pads = await Pad.findAll<PadModel>();
			for(const pad of pads) {
				let writeId;
				do {
					writeId = generateRandomId(14);
				} while (await this._db.pads.padIdExists(writeId));

				await Pad.update({writeId}, { where: { id: pad.id } });
			}
		}
	}


	/** Run any migrations that change column types */
	async _changeColMigrations(): Promise<void> {
		const queryInterface = this._db._conn.getQueryInterface();

		for (const table of [ 'Pads', 'Markers', 'Lines', 'Types' ]) {
			const attributes: any = await queryInterface.describeTable(table);

			// allow null on Pad.name, Marker.name, Line.name
			if(["Pads", "Markers", "Lines"].includes(table) && !attributes.name.allowNull)
				await queryInterface.changeColumn(table, 'name', { type: Sequelize.TEXT, allowNull: true });

			// Change routing mode field from ENUM to TEXT
			if(table == "Lines" && attributes.mode.type != "TEXT")
				await queryInterface.changeColumn(table, "mode", { type: Sequelize.TEXT, allowNull: false, defaultValue: "" });
			if(table == "Types" && attributes.defaultMode.type != "TEXT")
				await queryInterface.changeColumn(table, "defaultMode", { type: Sequelize.TEXT, allowNull: true });
		}
	}


	/** Add all missing columns */
	async _addColMigrations(): Promise<void> {
		const queryInterface = this._db._conn.getQueryInterface();
		const exempt = [
			// These are added in another migration below
			['Marker', 'pos'], ['LinePoint', 'pos'], ['RoutePoint', 'pos']
		];

		for (const table of [ 'Pad', 'Marker', 'Type', 'View', 'Line', 'LinePoint' ]) {
			const model = this._db._conn.model(table);
			const attributes = await queryInterface.describeTable(model.getTableName());
			for(const attribute in model.rawAttributes) {
				if((model.rawAttributes[attribute].type as any).key !== DataTypes.VIRTUAL.key && !attributes[attribute] && !exempt.some((e) => e[0] == table && e[1] == attribute))
					await queryInterface.addColumn(model.getTableName(), attribute, model.rawAttributes[attribute]);
			}
		}
	}


	/** Get rid of the dropdown key, save the value in the data instead */
	async _dropdownKeyMigration(): Promise<void> {
		const dropdownKeysMigrated = await this._db.meta.getMeta("dropdownKeysMigrated");
		if(dropdownKeysMigrated == "1")
			return;

		const types = await this._db.types.TypeModel.findAll();
		for(const type of types) {
			const newFields = type.fields; // type.fields is a getter, we cannot modify the object directly
			const dropdowns = newFields.filter((field) => field.type == "dropdown");
			if(dropdowns.length > 0) {
				const objectStream = (type.type == "line" ? this._db.lines.getPadLinesByType(type.padId, type.id) : this._db.markers.getPadMarkersByType(type.padId, type.id)) as Highland.Stream<Marker | Line>;

				await streamEachPromise(objectStream, (object) => {
					const newData = clone(object.data);
					for(const dropdown of dropdowns) {
						const newVal = (dropdown.options || []).filter((option: any) => option.key == newData[dropdown.name])[0];
						if(newVal)
							newData[dropdown.name] = newVal.value;
						else if(newData[dropdown.name])
							console.log(`Warning: Dropdown key ${newData[dropdown.name]} for field ${dropdown.name} of type ${type.name} of pad ${type.padId} does not exist.`);
					}

					if(!isEqual(newData, object.data))
						return this._db.helpers._updatePadObject(type.type == "line" ? "Line" : "Marker", object.padId, object.id, {data: newData}, true);
				});

				dropdowns.forEach((dropdown) => {
					if(dropdown.default) {
						const newDefault = dropdown.options?.filter((option: any) => (option.key == dropdown.default))[0];
						if(newDefault)
							dropdown.default = newDefault.value;
						else
							console.log(`Warning: Default dropdown key ${dropdown.default} for field ${dropdown.name} of type ${type.name} of pad ${type.padId} does not exist.`);
					}

					dropdown.options?.forEach((option: any) => {
						delete option.key;
					});
				});

				await this._db.helpers._updatePadObject("Type", type.padId, type.id, {fields: newFields}, true);
			}
		}

		await this._db.meta.setMeta("dropdownKeysMigrated", "1");
	}


	/* Get elevation data for all lines/markers that don't have any yet */
	async _elevationMigration(): Promise<void> {
		const hasElevation = await this._db.meta.getMeta("hasElevation");
		if(hasElevation == "1")
			return;

		const lines = await this._db.lines.LineModel.findAll();
		for(const line of lines) {
			const trackPoints = await this._db.lines.LineModel.build({ id: line.id } satisfies Partial<CreationAttributes<LineModel>> as any).getLinePoints();
			await this._db.lines._setLinePoints(line.padId, line.id, trackPoints, true);
		}

		const markers = await this._db.markers.MarkerModel.findAll({where: {ele: null}});
		const elevations = await getElevationForPoints(markers);

		for (let i = 0; i < markers.length; i++) {
			await this._db.helpers._updatePadObject("Marker", markers[i].padId, markers[i].id, {ele: elevations[i]}, true);
		}

		await this._db.meta.setMeta("hasElevation", "1");
	}


	/* Add showInLegend field to types */
	async _legendMigration(): Promise<void> {
		const hasLegendOption = await this._db.meta.getMeta("hasLegendOption");
		if(hasLegendOption == "1")
			return;

		const types = await this._db.types.TypeModel.findAll();
		for(const type of types) {
			let showInLegend = false;

			if(type.colourFixed || (type.type == "marker" && type.symbolFixed && type.defaultSymbol) || (type.type == "marker" && type.shapeFixed) || (type.type == "line" && type.widthFixed))
				showInLegend = true;

			if(!showInLegend) {
				for(const field of type.fields) {
					if((field.type == "dropdown" || field.type == "checkbox") && (field.controlColour || (type.type == "marker" && field.controlSymbol) || (type.type == "marker" && field.controlShape) || (type.type == "line" && field.controlWidth))) {
						showInLegend = true;
						break;
					}
				}
			}

			await this._db.helpers._updatePadObject("Type", type.padId, type.id, { showInLegend }, true);
		}

		await this._db.meta.setMeta("hasLegendOption", "1");
	}


	/* Calculate bounding box for lines */
	async _bboxMigration(): Promise<void> {
		if(await this._db.meta.getMeta("hasBboxes") == "1")
			return;

		const LinePoint = this._db.lines.LinePointModel;

		for(const line of await this._db.lines.LineModel.findAll()) {
			const bbox = await promiseProps({
				top: LinePoint.min<number, LinePointModel>("lat", { where: { lineId: line.id } }),
				bottom: LinePoint.max<number, LinePointModel>("lat", { where: { lineId: line.id } }),
				left: LinePoint.min<number, LinePointModel>("lon", { where: { lineId: line.id } }),
				right: LinePoint.max<number, LinePointModel>("lon", { where: { lineId: line.id } })
			});

			if(isNaN(bbox.top) || isNaN(bbox.left) || isNaN(bbox.bottom) || isNaN(bbox.right)) // This is a broken line without track points
				await this._db.helpers._deletePadObject("Line", line.padId, line.id);
			else
				await this._db.helpers._updatePadObject("Line", line.padId, line.id, bbox, true);
		}

		await this._db.meta.setMeta("hasBboxes", "1");
	}


	/** Change lat/lon types into spatial points */
	async _spatialMigration(): Promise<void> {
		const queryInterface = this._db._conn.getQueryInterface();

		for (const modelName of ["Marker", "LinePoint", "RoutePoint"]) {
			// Add 'pos' column
			const model = this._db._conn.model(modelName);
			const table = model.getTableName() as string;
			const attrs = await queryInterface.describeTable(table);
			if(!attrs.pos) {
				await queryInterface.addColumn(table, 'pos', {
					...model.rawAttributes.pos,
					allowNull: true
				});
				await queryInterface.bulkUpdate(table, {
					pos: Sequelize.fn("POINT", Sequelize.col("lon"), Sequelize.col("lat"))
				}, {});
				await queryInterface.changeColumn(table, 'pos', model.rawAttributes.pos);
				await queryInterface.removeColumn(table, 'lat');
				await queryInterface.removeColumn(table, 'lon');
			}

			// We create the index here even in a non-migration case, because adding it to the model definition will cause an error if the column does not exist yet.
			const indexes: any = await queryInterface.showIndex(table);
			if (!indexes.some((index: any) => index.name == (Sequelize.Utils as any).underscore(`${table}_pos`)))
				await queryInterface.addIndex(table, { fields: ["pos"], type: "SPATIAL" });
		}
	}

}<|MERGE_RESOLUTION|>--- conflicted
+++ resolved
@@ -1,24 +1,12 @@
-<<<<<<< HEAD
 import { clone, generateRandomId, promiseProps } from "../utils/utils.js";
 import { streamEachPromise } from "../utils/streams.js";
-import Sequelize, { DataTypes } from "sequelize";
+import Sequelize, { CreationAttributes, DataTypes } from "sequelize";
 import { isEqual } from "lodash-es";
 import Database from "./database.js";
 import { PadModel } from "./pad.js";
 import { Line, Marker } from "facilmap-types";
-import { LinePointModel } from "./line.js";
+import { LineModel, LinePointModel } from "./line.js";
 import { getElevationForPoints } from "../elevation.js";
-=======
-import { clone, generateRandomId, promiseProps } from "../utils/utils";
-import { streamEachPromise } from "../utils/streams";
-import Sequelize, { CreationAttributes, DataTypes } from "sequelize";
-import { isEqual } from "lodash";
-import Database from "./database";
-import { PadModel } from "./pad";
-import { Line, Marker } from "facilmap-types";
-import { LineModel, LinePointModel } from "./line";
-import { getElevationForPoints } from "../elevation";
->>>>>>> a87fa429
 
 const Op = Sequelize.Op;
 
