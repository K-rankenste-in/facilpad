--- conflicted
+++ resolved
@@ -1,22 +1,12 @@
 import highland from "highland";
-<<<<<<< HEAD
 import { streamEachPromise } from "../utils/streams.js";
 import { clone } from "../utils/utils.js";
-import { AssociationOptions, Model, ModelAttributeColumnOptions, ModelCtor, WhereOptions, DataTypes, FindOptions, Op, Sequelize } from "sequelize";
+import { AssociationOptions, Model, ModelAttributeColumnOptions, ModelCtor, WhereOptions, DataTypes, FindOptions, Op, Sequelize, ModelStatic, InferAttributes, InferCreationAttributes, CreationAttributes } from "sequelize";
 import { Line, Marker, PadId, ID, LineUpdate, MarkerUpdate, Type, Bbox } from "facilmap-types";
 import Database from "./database.js";
 import { isEqual } from "lodash-es";
 import { calculateRouteForLine } from "../routing/routing.js";
-=======
-import { streamEachPromise } from "../utils/streams";
-import { clone } from "../utils/utils";
-import { AssociationOptions, Model, ModelAttributeColumnOptions, ModelCtor, WhereOptions, DataTypes, FindOptions, Op, Sequelize, ModelStatic, InferAttributes, InferCreationAttributes, CreationAttributes } from "sequelize";
-import { Line, Marker, PadId, ID, LineUpdate, MarkerUpdate, Type, Bbox } from "facilmap-types";
-import Database from "./database";
-import { isEqual } from "lodash";
-import { calculateRouteForLine } from "../routing/routing";
 import { PadModel } from "./pad";
->>>>>>> a87fa429
 
 const ITEMS_PER_BATCH = 5000;
 
@@ -98,17 +88,10 @@
 
 export const validateColour = { is: /^[a-fA-F0-9]{3}([a-fA-F0-9]{3})?$/ };
 
-<<<<<<< HEAD
-export class DataModel extends Model {
-	declare id: ID;
-	declare name: string;
-	declare value: string;
-=======
 export interface DataModel extends Model<InferAttributes<DataModel>, InferCreationAttributes<DataModel>> {
 	id: ID;
 	name: string;
 	value: string;
->>>>>>> a87fa429
 }
 
 export const dataDefinition = {
