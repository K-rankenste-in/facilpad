--- conflicted
+++ resolved
@@ -1,35 +1,11 @@
 import { CreationOptional, DataTypes, ForeignKey, InferAttributes, InferCreationAttributes, Model } from "sequelize";
 import { BboxWithZoom, ID, Latitude, Longitude, Marker, MarkerCreate, MarkerUpdate, PadId } from "facilmap-types";
-<<<<<<< HEAD
-import { BboxWithExcept, dataDefinition, DataModel, getPosType, getVirtualLatType, getVirtualLonType, makeBboxCondition, makeNotNullForeignKey, validateColour } from "./helpers.js";
+import { BboxWithExcept, createModel, dataDefinition, DataModel, getDefaultIdType, getPosType, getVirtualLatType, getVirtualLonType, makeBboxCondition, makeNotNullForeignKey, validateColour } from "./helpers.js";
 import Database from "./database.js";
 import { getElevationForPoint } from "../elevation.js";
-
-function createMarkerModel() {
-	return class MarkerModel extends Model {
-		declare id: ID;
-		declare padId: PadId;
-		declare lat: Latitude;
-		declare lon: Longitude;
-		declare name: string | null;
-		declare colour: string;
-		declare size: number;
-		declare symbol: string | null;
-		declare shape: string | null;
-		declare ele: number | null;
-		declare toJSON: () => Marker;
-	};
-}
-
-function createMarkerDataModel() {
-	return class MarkerData extends DataModel {};
-=======
-import { BboxWithExcept, createModel, dataDefinition, DataModel, getDefaultIdType, getPosType, getVirtualLatType, getVirtualLonType, makeBboxCondition, makeNotNullForeignKey, validateColour } from "./helpers";
-import Database from "./database";
-import { getElevationForPoint } from "../elevation";
-import { PadModel } from "./pad";
+import { PadModel } from "./pad.js";
 import { Point as GeoJsonPoint } from "geojson";
-import { TypeModel } from "./type";
+import { TypeModel } from "./type.js";
 
 export interface MarkerModel extends Model<InferAttributes<MarkerModel>, InferCreationAttributes<MarkerModel>> {
 	id: CreationOptional<ID>;
@@ -45,7 +21,6 @@
 	shape: string | null;
 	ele: number | null;
 	toJSON: () => Marker;
->>>>>>> a87fa429
 }
 
 export default class DatabaseMarkers {
